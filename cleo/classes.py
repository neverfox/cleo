--- conflicted
+++ resolved
@@ -70,12 +70,6 @@
         # automatically instantiate WindAtlas and LandscapeAtlas
         self.wind = _WindAtlas(self)
         self.landscape = _LandscapeAtlas(self)
-<<<<<<< HEAD
-        # TODO. BUG: re-opening atlas netcdfs does not restore wind_turbines
-        # set properties to attributes in xarray.Datasets
-        # TODO: attributes of Datasets not set
-=======
->>>>>>> 2f2371de
         self._check_and_load_datasets()
 
     @property
@@ -141,25 +135,26 @@
         and set the properties of the Atlas class.
         """
         wind_atlas_path = self.path / "data" / "processed" / f"WindAtlas_{self.country}.nc"
-        landscape_atlas_path = self.path / "data" / "processed" / f"LandscapeAtlas_{self. country}.nc"
-
-        wind_dataset = None
-        landscape_dataset = None
+        landscape_atlas_path = self.path / "data" / "processed" / f"LandscapeAtlas_{self.country}.nc"
 
         # check if datasets exist and open
         if wind_atlas_path.is_file():
             wind_dataset = xr.open_dataset(wind_atlas_path)
-            self._set_and_check_attributes(wind_dataset, 'wind')
 
         if landscape_atlas_path.is_file():
             landscape_dataset = xr.open_dataset(landscape_atlas_path)
-            self._set_and_check_attributes(landscape_dataset, 'landscape')
 
         if wind_dataset and landscape_dataset:
-            if wind_dataset.attrs != landscape_dataset.attrs:
+            wind_attrs = wind_dataset.attrs
+            landscape_attrs = landscape_dataset.attrs
+
+            if wind_attrs != landscape_attrs:
                 raise ValueError("Attributes of WindAtlas and LandscapeAtlas do not match")
 
-<<<<<<< HEAD
+        self.country = wind_attrs.get('country')
+        self.region = wind_attrs.get('region')
+        self.crs = wind_dataset.rio.crs.to_string()
+
         if wind_dataset:
             self.wind.data = wind_dataset
             wind_dataset.close()
@@ -167,50 +162,6 @@
             self.landscape.data = landscape_dataset
             landscape_dataset.close()
 
-    def _set_and_check_attributes(self, dataset, atlas_type):
-        """
-        Set and validate the attributes of the dataset to ensure they match the Atlas class properties.
-        This method updates the dataset's attributes with the values from the Atlas class properties if they are not
-        already set. If the attributes are set, it validates that they match the expected values. It also sets the CRS
-        using rioxarray.
-
-        Parameters
-        ----------
-        dataset : xarray.Dataset
-            The dataset whose attributes are to be set and checked.
-        atlas_type : str
-            The type of atlas ('wind' or 'landscape') to which the dataset belongs.
-
-        Raises
-        ------
-        ValueError
-            If any attribute in the dataset does not match the expected value from the Atlas class properties.
-        """
-        # Define the expected attributes based on the Atlas class properties
-        expected_attrs = {
-            'country': self.country,
-            'region': self.region if self.region is not None else dataset.attrs.get('region', None)
-        }
-
-        # Update the dataset's attributes if they are not set, else check for consistency
-        for attr, expected_value in expected_attrs.items():
-            if attr not in dataset.attrs:
-                dataset.attrs[attr] = expected_value
-            elif dataset.attrs[attr] != expected_value:
-                raise ValueError(f"{atlas_type} dataset attribute '{attr}' mismatch: "
-                                 f"expected '{expected_value}', found '{dataset.attrs[attr]}'")
-
-        # Set CRS using rioxarray, if different
-        current_crs = dataset.rio.crs.to_string() if dataset.rio.crs else None
-        if current_crs != self.crs:
-            dataset.rio.write_crs(self.crs, inplace=True)
-
-        # Ensure all attributes are consistent with the Atlas class properties
-        if not all(dataset.attrs.get(attr) == expected_value for attr, expected_value in expected_attrs.items()):
-            raise ValueError(f"{atlas_type} dataset attributes do not match the Atlas class properties.")
-
-=======
->>>>>>> 2f2371de
     def add_turbine(self, turbine_name):
         # Check if the YAML file exists
         yaml_file = self.path / "resources" / f"{turbine_name}.yml"
@@ -460,7 +411,7 @@
             shape = shape.to_crs(self.data.rio.crs)
         # reproject template to single crs if required
         if self.data["template"].rio.crs != self.data.rio.crs:
-            self.data["template"] = self.data["template"].rio.reproject(self.data.rio.crs, nodata=np.nan)
+            self.data["template"] = self.data["template"].rio.reproject(self.data.rio.crs)
 
         raster = self.data["template"].copy()
         for _, row in shape.iterrows():
